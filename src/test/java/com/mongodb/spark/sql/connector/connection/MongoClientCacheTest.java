--- conflicted
+++ resolved
@@ -126,22 +126,6 @@
   }
 
   @Test
-<<<<<<< HEAD
-=======
-  void factoriesWithSameSimpleConfigCreateSameClientsThroughCache() {
-    MongoConfig config = MongoConfig.createConfig(CONFIG_MAP);
-    DefaultMongoClientFactory factory1 = new DefaultMongoClientFactory(config);
-    DefaultMongoClientFactory factory2 = new DefaultMongoClientFactory(config);
-    MongoClientCache mongoClientCache = new MongoClientCache(0, 0, 100);
-
-    MongoClient client1 = mongoClientCache.acquire(factory1);
-    MongoClient client2 = mongoClientCache.acquire(factory2);
-
-    assertSame(client1, client2);
-  }
-
-  @Test
->>>>>>> f47d451d
   void factoriesWithEqualSimpleConfigsCreateSameClientsThroughCache() {
     MongoConfig config1 = MongoConfig.createConfig(CONFIG_MAP);
     MongoConfig config2 = MongoConfig.createConfig(CONFIG_MAP);
